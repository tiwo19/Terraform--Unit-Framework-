# Requirements for IaC Testing Framework Phase 2

# Core dependencies
click>=8.0.0
pyyaml>=6.0
jinja2>=3.0.0
requests>=2.28.0

# Static analysis tools
<<<<<<< HEAD

=======
>>>>>>> a181fe39
checkov>=2.3.0

# Policy engines


# Testing frameworks
pytest>=7.0.0
pytest-cov>=4.0.0

# Documentation
sphinx>=5.0.0
sphinx-rtd-theme>=1.0.0

# CLI enhancements
rich>=13.0.0
typer>=0.9.0

# Development tools
black>=22.0.0
flake8>=5.0.0
mypy>=1.0.0
pre-commit>=2.20.0

# JSON/YAML processing
jsonschema>=4.0.0
ruamel.yaml>=0.17.0

# Logging and monitoring
structlog>=22.0.0
prometheus-client>=0.15.0

# Security
bandit>=1.7.0
safety>=2.0.0

# Phase 3 - Dynamic Testing Dependencies
boto3>=1.26.0
localstack>=3.0.0
docker>=6.0.0

# Phase 4 - CI/CD Integration Dependencies

github3.py>=3.2.0

# Phase 5 - Evaluation Dependencies
matplotlib>=3.6.0
pandas>=1.5.0
seaborn>=0.12.0
plotly>=5.0.0
scipy>=1.9.0
numpy>=1.24.0

# Additional utilities
psutil>=5.9.0
tabulate>=0.9.0<|MERGE_RESOLUTION|>--- conflicted
+++ resolved
@@ -7,10 +7,6 @@
 requests>=2.28.0
 
 # Static analysis tools
-<<<<<<< HEAD
-
-=======
->>>>>>> a181fe39
 checkov>=2.3.0
 
 # Policy engines
